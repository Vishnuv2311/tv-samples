/*
 * Copyright 2023 Google LLC
 *
 * Licensed under the Apache License, Version 2.0 (the "License");
 * you may not use this file except in compliance with the License.
 * You may obtain a copy of the License at
 *
 * https://www.apache.org/licenses/LICENSE-2.0
 *
 * Unless required by applicable law or agreed to in writing, software
 * distributed under the License is distributed on an "AS IS" BASIS,
 * WITHOUT WARRANTIES OR CONDITIONS OF ANY KIND, either express or implied.
 * See the License for the specific language governing permissions and
 * limitations under the License.
 */

pluginManagement {
    repositories {
        gradlePluginPortal()
        google()
        mavenCentral()
    }
}
dependencyResolutionManagement {
    repositoriesMode.set(RepositoriesMode.FAIL_ON_PROJECT_REPOS)
    repositories {
        google()
        mavenCentral()
<<<<<<< HEAD
        maven { url 'https://androidx.dev/snapshots/builds/10327867/artifacts/repository' }
=======
        maven { url 'https://androidx.dev/snapshots/builds/10292220/artifacts/repository' }
>>>>>>> 82fd2008
    }
}
rootProject.name = "JetStream"
include ':jetstream'
include ':benchmark'<|MERGE_RESOLUTION|>--- conflicted
+++ resolved
@@ -26,11 +26,7 @@
     repositories {
         google()
         mavenCentral()
-<<<<<<< HEAD
         maven { url 'https://androidx.dev/snapshots/builds/10327867/artifacts/repository' }
-=======
-        maven { url 'https://androidx.dev/snapshots/builds/10292220/artifacts/repository' }
->>>>>>> 82fd2008
     }
 }
 rootProject.name = "JetStream"
